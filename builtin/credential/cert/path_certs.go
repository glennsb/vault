--- conflicted
+++ resolved
@@ -138,18 +138,7 @@
 	name := strings.ToLower(d.Get("name").(string))
 	certificate := d.Get("certificate").(string)
 	displayName := d.Get("display_name").(string)
-<<<<<<< HEAD
-	policies := strings.Split(d.Get("policies").(string), ",")
-	for i, policy := range policies {
-		policies[i] = strings.TrimSpace(policy)
-		if policies[i] == "root" {
-			policies = []string{"root"}
-			break
-		}
-	}
-=======
 	policies := policyutil.ParsePolicies(d.Get("policies").(string))
->>>>>>> 14750c99
 
 	// Default the display name to the certificate name if not given
 	if displayName == "" {
